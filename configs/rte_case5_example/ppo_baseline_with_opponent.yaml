--- conflicted
+++ resolved
@@ -1,51 +1,3 @@
-<<<<<<< HEAD
-# training
-nb_timesteps: &nb_timesteps 1000000
-checkpoint_freq: 10000
-verbose: 1
-gamma: 0.95 # !grid_search [0.95, 0.99]
-lr: 0.003 # !grid_search [0.0005, 0.005, 0.05]
-vf_loss_coeff: 0.5
-entropy_coeff: 0.01
-clip_param: 0.2
-lambda_: 0.95
-sgd_minibatch_size: 32 # !grid_search [32, 64, 128]
-train_batch_size: 128
-model:
-  fcnet_hiddens: 
-  - 256
-  - 256
-_enable_learner_api: False
-seed: &seed 16
-  
-# environment
-env_config:
-  env_name: rte_case5_example
-  num_agents: 3
-  action_space: asymmetry
-  lib_dir: /Users/ericavandersar/Documents/Python_Projects/Research/mahrl_grid2op/ #/Users/barberademol/Documents/GitHub/mahrl_grid2op/ # /home3/s3374610/mahrl_grid2op/
-  max_tsteps: *nb_timesteps
-  grid2op_kwargs:
-    # general kwargs
-    test: True
-    reward_class: !LossReward
-    # kwargs specific to opponents
-    opponent_attack_cooldown: 144 # max 2 attacks per day
-    opponent_attack_duration: 48 # 4 hours in a day
-    opponent_budget_per_ts: 0.333343333333 # taken from blazej, (opponent_attack_duration / opponent_attack_cooldown) + 1e-5
-    opponent_init_budget: 144
-    opponent_action_class: !PowerlineSetAction 
-    opponent_class: !RandomLineOpponent
-    opponent_budget_class: !BaseActionBudget
-    opponent_space_type: !ReconnectingOpponentSpace #reconnecting_opponent
-    kwargs_opponent:
-      lines_attacked: # TODO: define which lines fit case5
-        - '0_2_1'
-        - '0_3_2'
-        - '2_3_6'
-  seed: *seed
-  rho_threshold: 0.9
-=======
 setup:
   nb_timesteps: &nb_timesteps 1000000
   checkpoint_freq: 10000
@@ -54,7 +6,6 @@
 
 debugging:
   seed: &seed 14
->>>>>>> 9aa3eb0c
 
 training:
   # tunable parameters
@@ -89,10 +40,6 @@
   policy_mapping_fn: !policy_mapping_fn
   policies_to_train: ["reinforcement_learning_policy"]
 
-<<<<<<< HEAD
-# paths
-storage_path: ./runs #/Users/barberademol/Documents/GitHub/mahrl_grid2op/runs/ #/home3/s3374610/mahrl_grid2op/runs/
-=======
 environment:
   env_config:
     env_name: rte_case5_example
@@ -119,5 +66,4 @@
           - '0_3_2'
           - '2_3_6'
     seed: *seed
-    rho_threshold: 0.95
->>>>>>> 9aa3eb0c
+    rho_threshold: 0.95