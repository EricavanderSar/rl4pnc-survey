--- conflicted
+++ resolved
@@ -9,24 +9,14 @@
 
 training:
   # tunable parameters
-<<<<<<< HEAD
   lr: 0.00005 #!grid_search [0.00005, 0.0005, 0.005]
   gamma: 0.95 # !grid_search [0.95, 0.99]
-=======
-  lr: 0.005 # !grid_search [0.0005, 0.005, 0.05]
-  gamma: !grid_search [0.95, 0.99, 1]
->>>>>>> 9851aed6
   vf_loss_coeff: 0.5
   entropy_coeff: 0.01
   clip_param: 0.2
   lambda_: 0.95
-<<<<<<< HEAD
-  sgd_minibatch_size: 128 # !grid_search [32, 64, 128]
-  train_batch_size: 4000
-=======
   sgd_minibatch_size: 2000 # !grid_search [32, 64, 128]
   train_batch_size: 40000 # !grid_search [800, 8000, 80000]
->>>>>>> 9851aed6
   model:
     fcnet_hiddens: 
     - 256
