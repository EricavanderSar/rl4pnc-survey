setup:
<<<<<<< HEAD
  nb_timesteps: 1_000
  checkpoint_freq: 100
  checkpoint_trainable_policies_only: True
=======
  nb_timesteps: &nb_timesteps 1000000
  checkpoint_freq: 100000
>>>>>>> 119343ce
  verbose: 1
  storage_path: ./runs #/Users/barberademol/Documents/GitHub/mahrl_grid2op/runs/ #/home3/s3374610/mahrl_grid2op/runs/

debugging:
  seed: &seed 14

training:
  # tunable parameters
  lr: 0.00005 #!grid_search [0.00005, 0.0005, 0.005]
  gamma: 0.95 # !grid_search [0.95, 0.99]
  vf_loss_coeff: 0.5
  entropy_coeff: 0.01
  clip_param: 0.2
<<<<<<< HEAD
  lambda_: 0.9
  num_sgd_iter: 4
  sgd_minibatch_size: 32
  train_batch_size: &train_batch_size 128 # !grid_search [32, 64, 128]
  batch_mode: complete_episodes
=======
  lambda_: 0.95
  sgd_minibatch_size: 2000 # !grid_search [32, 64, 128]
  train_batch_size: 40000 # !grid_search [800, 8000, 80000]
>>>>>>> 119343ce
  model:
    fcnet_hiddens:
    - 128
    - 128
    - 128
#    fcnet_activation: relu
  _enable_learner_api: False

rl_module:
  _enable_rl_module_api: False

explore:
  exploration_config:
    type: StochasticSampling

callbacks:
  callbacks: !CustomMetricsCallback

framework:
  framework: torch

multi_agent:
  policy_mapping_fn: !policy_mapping_fn
  policies_to_train: ["reinforcement_learning_policy"]
  count_steps_by: agent_steps

environment:
  env_config: &env_config_train
    env_name: rte_case5_example
    action_space: asymmetry
    lib_dir: /Users/ericavandersar/Documents/Python_Projects/Research/mahrl_grid2op/ #/Users/barberademol/Documents/GitHub/mahrl_grid2op/ # /home3/s3374610/mahrl_grid2op/
    max_tsteps: *train_batch_size
    grid2op_kwargs:
      # general kwargs
      test: True
      reward_class: !LossReward
    seed: *seed
<<<<<<< HEAD
    rho_threshold: 0.90

evaluation:
  evaluation_interval: 2
  evaluation_duration: 3
  evaluation_duration_unit: "episodes"

#scaling_config:
#  num_workers: 4

resources:
  num_learner_workers: 1

rollouts:
  num_rollout_workers: 6
=======
    rho_threshold: 0.95

env_config_val: &env_config_val
  <<: *env_config_train
  env_name: rte_case5_example_per_day_val

evaluation:
  evaluation_interval: 10
  evaluation_duration: 14 # as many as there are validation episodes
  evaluation_duration_unit: episodes
  evaluation_config: 
    env_config: *env_config_val # use the validation environment
>>>>>>> 119343ce
<|MERGE_RESOLUTION|>--- conflicted
+++ resolved
@@ -1,12 +1,7 @@
 setup:
-<<<<<<< HEAD
   nb_timesteps: 1_000
   checkpoint_freq: 100
   checkpoint_trainable_policies_only: True
-=======
-  nb_timesteps: &nb_timesteps 1000000
-  checkpoint_freq: 100000
->>>>>>> 119343ce
   verbose: 1
   storage_path: ./runs #/Users/barberademol/Documents/GitHub/mahrl_grid2op/runs/ #/home3/s3374610/mahrl_grid2op/runs/
 
@@ -15,22 +10,16 @@
 
 training:
   # tunable parameters
-  lr: 0.00005 #!grid_search [0.00005, 0.0005, 0.005]
+  lr: 0.05 # !grid_search [0.0005, 0.005, 0.05]
   gamma: 0.95 # !grid_search [0.95, 0.99]
   vf_loss_coeff: 0.5
   entropy_coeff: 0.01
   clip_param: 0.2
-<<<<<<< HEAD
   lambda_: 0.9
   num_sgd_iter: 4
   sgd_minibatch_size: 32
   train_batch_size: &train_batch_size 128 # !grid_search [32, 64, 128]
   batch_mode: complete_episodes
-=======
-  lambda_: 0.95
-  sgd_minibatch_size: 2000 # !grid_search [32, 64, 128]
-  train_batch_size: 40000 # !grid_search [800, 8000, 80000]
->>>>>>> 119343ce
   model:
     fcnet_hiddens:
     - 128
@@ -68,24 +57,7 @@
       test: True
       reward_class: !LossReward
     seed: *seed
-<<<<<<< HEAD
     rho_threshold: 0.90
-
-evaluation:
-  evaluation_interval: 2
-  evaluation_duration: 3
-  evaluation_duration_unit: "episodes"
-
-#scaling_config:
-#  num_workers: 4
-
-resources:
-  num_learner_workers: 1
-
-rollouts:
-  num_rollout_workers: 6
-=======
-    rho_threshold: 0.95
 
 env_config_val: &env_config_val
   <<: *env_config_train
@@ -95,6 +67,14 @@
   evaluation_interval: 10
   evaluation_duration: 14 # as many as there are validation episodes
   evaluation_duration_unit: episodes
-  evaluation_config: 
+  evaluation_config:
     env_config: *env_config_val # use the validation environment
->>>>>>> 119343ce
+
+#scaling_config:
+#  num_workers: 4
+
+resources:
+  num_learner_workers: 1
+
+rollouts:
+  num_rollout_workers: 6