--- conflicted
+++ resolved
@@ -1,12 +1,7 @@
 setup:
-<<<<<<< HEAD
   nb_timesteps: &nb_timesteps 1_000
   checkpoint_freq: 5_000
   checkpoint_trainable_policies_only: True
-=======
-  nb_timesteps: &nb_timesteps 1000000
-  checkpoint_freq: 100000
->>>>>>> 119343ce
   verbose: 1
   storage_path: ./runs #/Users/barberademol/Documents/GitHub/mahrl_grid2op/runs/ #/home3/s3374610/mahrl_grid2op/runs/
 
@@ -15,12 +10,11 @@
 
 training:
   # tunable parameters
-  gamma: 0.99 # !grid_search [0.95, 0.99]
-  lr: 0.0003 # !grid_search [0.0005, 0.005, 0.05]
+  gamma: 0.95 # !grid_search [0.95, 0.99]
+  lr: 0.003 # !grid_search [0.0005, 0.005, 0.05]
   vf_loss_coeff: 0.5
   entropy_coeff: 0.01
   clip_param: 0.2
-<<<<<<< HEAD
   lambda_: 0.90
   num_sgd_iter: 5
   sgd_minibatch_size: 16 # !grid_search [32, 64, 128]
@@ -31,16 +25,6 @@
     - 128
     - 128
     - 128
-=======
-  lambda_: 0.95
-  sgd_minibatch_size: 2000 # !grid_search [32, 64, 128]
-  train_batch_size: 40000
-  model:
-    fcnet_hiddens: 
-    - 256
-    - 256
-    - 256
->>>>>>> 119343ce
   _enable_learner_api: False
   
 rl_module:
@@ -74,13 +58,6 @@
     seed: *seed
     rho_threshold: 0.95
 
-<<<<<<< HEAD
-resources:
-  num_learner_workers: 2
-
-rollouts:
-  num_rollout_workers: 2
-=======
 env_config_val: &env_config_val
   <<: *env_config_train
   env_name: rte_case14_realistic_per_day_val
@@ -89,6 +66,11 @@
   evaluation_interval: 10
   evaluation_duration: 2800 # as many as there are validation episodes
   evaluation_duration_unit: episodes
-  evaluation_config: 
+  evaluation_config:
     env_config: *env_config_val # use the validation environment
->>>>>>> 119343ce
+
+resources:
+  num_learner_workers: 2
+
+rollouts:
+  num_rollout_workers: 2