--- conflicted
+++ resolved
@@ -16,17 +16,15 @@
 from mahrl.experiments.yaml import load_config
 from mahrl.grid2op_env.custom_environment import CustomizedGrid2OpEnvironment
 from mahrl.multi_agent.policy import DoNothingPolicy, SelectAgentPolicy
-import warnings
-warnings.filterwarnings("ignore", category=DeprecationWarning)
-warnings.filterwarnings("ignore", category=Warning)
+
 
 def run_training(config: dict[str, Any], setup: dict[str, Any]) -> None:
     """
     Function that runs the training script.
     """
-<<<<<<< HEAD
     # runtime_env = {"env_vars": {"PYTHONWARNINGS": "ignore"}}
     # ray.init(runtime_env= runtime_env, local_mode=False)
+    # init ray
     ray.init()
 
     # Get the hostname and port
@@ -36,23 +34,13 @@
     print("Hostname:", host_name)
     print("Port:", port)
 
-=======
-    # init ray
-    ray.init()
-
->>>>>>> 9aa3eb0c
     # Create tuner
     tuner = tune.Tuner(
         ppo.PPO,
         param_space=config,
         run_config=air.RunConfig(
-<<<<<<< HEAD
-            stop={"timesteps_total": config["nb_timesteps"]}, #100_000}, #
-            storage_path=os.path.abspath(config["storage_path"]),
-=======
             stop={"timesteps_total": setup["nb_timesteps"]},
             storage_path=os.path.abspath(setup["storage_path"]),
->>>>>>> 9aa3eb0c
             checkpoint_config=air.CheckpointConfig(
                 checkpoint_frequency=setup["checkpoint_freq"],
                 checkpoint_at_end=True,
@@ -152,7 +140,6 @@
 
 
 if __name__ == "__main__":
-
     parser = argparse.ArgumentParser(description="Process possible variables.")
 
     parser.add_argument(
