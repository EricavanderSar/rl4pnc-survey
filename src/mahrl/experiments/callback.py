"""
Implements callbacks.
"""

from typing import Any, Dict, Optional

from grid2op.Environment import BaseEnv
from ray.rllib.algorithms.callbacks import DefaultCallbacks
from ray.rllib.evaluation.episode_v2 import EpisodeV2
from ray.rllib.evaluation.rollout_worker import RolloutWorker
from ray.rllib.policy.policy import Policy
from ray.rllib.policy.sample_batch import SampleBatch


class CustomMetricsCallback(DefaultCallbacks):
    """Implements custom callbacks metric"""

    def on_episode_end(
        self,
        *,
        episode: EpisodeV2,
        worker: Optional[RolloutWorker] = None,
        base_env: Optional[BaseEnv] = None,
        policies: Optional[Policy] = None,
        env_index: Optional[int] = None,
        **kwargs: Dict[str, Any],
    ) -> None:
        """
        Halfs the episode length as rllib counts double.
        """

        agents_steps = {k: len(v) for k, v in episode._agent_reward_history.items()}
        episode.custom_metrics["corrected_ep_len"] = agents_steps["high_level_agent"]
<<<<<<< HEAD
        # episode.custom_metrics["RL_ep_len_pct"] = (
        #     agents_steps["reinforcement_learning_agent"]
        #     / agents_steps["high_level_agent"]
        # )

    # def on_learn_on_batch(
    #         self, *, policy: Policy, train_batch: SampleBatch, result: dict, **kwargs
    #     ) -> None:
    #     breakpoint()
=======
        if "reinforcement_learning_agent" in agents_steps:
            episode.custom_metrics["RL_ep_len_pct"] = (
                agents_steps["reinforcement_learning_agent"]
                / agents_steps["high_level_agent"]
            )
        else:
            episode.custom_metrics["RL_ep_len_pct"] = 0.0
>>>>>>> 119343ce
<|MERGE_RESOLUTION|>--- conflicted
+++ resolved
@@ -31,22 +31,15 @@
 
         agents_steps = {k: len(v) for k, v in episode._agent_reward_history.items()}
         episode.custom_metrics["corrected_ep_len"] = agents_steps["high_level_agent"]
-<<<<<<< HEAD
-        # episode.custom_metrics["RL_ep_len_pct"] = (
-        #     agents_steps["reinforcement_learning_agent"]
-        #     / agents_steps["high_level_agent"]
-        # )
+        # if "reinforcement_learning_agent" in agents_steps:
+        #     episode.custom_metrics["RL_ep_len_pct"] = (
+        #         agents_steps["reinforcement_learning_agent"]
+        #         / agents_steps["high_level_agent"]
+        #     )
+        # else:
+        #     episode.custom_metrics["RL_ep_len_pct"] = 0.0
 
     # def on_learn_on_batch(
     #         self, *, policy: Policy, train_batch: SampleBatch, result: dict, **kwargs
     #     ) -> None:
-    #     breakpoint()
-=======
-        if "reinforcement_learning_agent" in agents_steps:
-            episode.custom_metrics["RL_ep_len_pct"] = (
-                agents_steps["reinforcement_learning_agent"]
-                / agents_steps["high_level_agent"]
-            )
-        else:
-            episode.custom_metrics["RL_ep_len_pct"] = 0.0
->>>>>>> 119343ce
+    #     breakpoint()