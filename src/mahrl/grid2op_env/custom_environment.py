--- conflicted
+++ resolved
@@ -202,7 +202,11 @@
         # setup shared parameters
         self.previous_obs: OrderedDict[str, Any] = OrderedDict()
 
-<<<<<<< HEAD
+        # initialize training chronic sampling weights
+        self.prio = env_config.get("prio", True)  # NOTE: Default is now set to true
+        self.chron_prios = ChronPrioMatrix(self.grid2op_env)
+        self.step_surv = 0
+
     def no_shunt_reset(
         self,
         seed: Optional[int] = None,
@@ -241,12 +245,6 @@
             info["underlying_env_seeds"] = underlying_env_seeds
 
         return gym_obs, info
-=======
-        # initialize training chronic sampling weights
-        self.prio = env_config.get("prio", True)  # NOTE: Default is now set to true
-        self.chron_prios = ChronPrioMatrix(self.grid2op_env)
-        self.step_surv = 0
->>>>>>> 480904aa
 
     def reset(
         self,
@@ -265,15 +263,12 @@
             Tuple[MultiAgentDict, MultiAgentDict]: Tuple containing the initial observations and info.
 
         """
-<<<<<<< HEAD
-        # self.previous_obs, info = self.no_shunt_reset()
-        self.previous_obs, info = self.env_gym.reset()
-=======
         if self.prio and self.stage == "train":
             self.previous_obs, info = self.prio_reset()
         else:
             self.previous_obs, info = self.env_gym.reset()
->>>>>>> 480904aa
+            # self.previous_obs, info = self.no_shunt_reset() #TODO: Integrate shunt reset in others?
+
         return {"high_level_agent": max(self.previous_obs["rho"])}, {"__common__": info}
 
     def prio_reset(
@@ -346,11 +341,7 @@
 
         # check which agent is acting
         if "high_level_agent" in action_dict.keys():
-<<<<<<< HEAD
             observations = self.perform_high_level_action(action_dict)
-=======
-            observations = self.select_high_level_action(action_dict)
->>>>>>> 480904aa
         elif "do_nothing_agent" in action_dict.keys():
             # perform do nothing in the env
             (
@@ -383,13 +374,10 @@
                 truncated,
                 info,
             ) = self.env_gym.step(action_dict["reinforcement_learning_agent"])
-<<<<<<< HEAD
-=======
             if self.prio and self.stage == "train":
                 self.step_surv += 1
                 if terminated:
                     self.chron_prios.update_prios(self.step_surv)
->>>>>>> 480904aa
 
             # reward the RL agent for this step, go back to HL agent
             rewards = {"reinforcement_learning_agent": reward}
@@ -427,45 +415,6 @@
     def render(self) -> RENDERFRAME | list[RENDERFRAME] | None:
         """
         Not implemented.
-<<<<<<< HEAD
-=======
-        """
-        raise NotImplementedError
-
-    def select_high_level_action(
-        self, action_dict: dict[str, int]
-    ) -> dict[str, Union[int, OrderedDict[str, Any]]]:
-        """
-        Selects a high-level action based on the input action dictionary.
-
-        Args:
-            action_dict (dict[str, int]): A dictionary containing the high-level agent's action.
-
-        Returns:
-            dict[str, Union[int, OrderedDict[str, Any]]]: A dictionary containing the selected high-level action.
-
-        Raises:
-            ValueError: If an invalid action is selected by the high_level_agent in step().
-        """
-        observations: dict[str, Union[int, OrderedDict[str, Any]]]
-        if action_dict["high_level_agent"] == 0:  # do something
-            observations = {"reinforcement_learning_agent": self.previous_obs}
-        elif action_dict["high_level_agent"] == 1:  # do nothing
-            observations = {"do_nothing_agent": 0}
-        else:
-            raise ValueError(
-                "An invalid action is selected by the high_level_agent in step()."
-            )
-        return observations
-
-
-register_env("CustomizedGrid2OpEnvironment", CustomizedGrid2OpEnvironment)
-
->>>>>>> 480904aa
-
-        Returns:
-            RENDERFRAME | list[RENDERFRAME] | None: Rendered frame(s) or None.
-
         """
         raise NotImplementedError
 
@@ -500,7 +449,6 @@
                 "An invalid action is selected by the high_level_agent in step()."
             )
         return observations
-
 
 register_env("CustomizedGrid2OpEnvironment", CustomizedGrid2OpEnvironment)
 
